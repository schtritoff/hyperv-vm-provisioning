<#
.SYNOPSIS
  Provision Cloud images on Hyper-V
.EXAMPLE
  PS C:\> .\New-HyperVCloudImageVM.ps1 -VMProcessorCount 2 -VMMemoryStartupBytes 2GB -VHDSizeBytes 60GB -VMName "azure-1" -ImageVersion "jammy-azure" -VMGeneration 2
  PS C:\> .\New-HyperVCloudImageVM.ps1 -VMProcessorCount 2 -VMMemoryStartupBytes 2GB -VHDSizeBytes 8GB -VMName "azure-2" -ImageVersion "testing-azure" -VirtualSwitchName "SWBRIDGE" -VMGeneration 2 -VMMachine_StoragePath "D:\HyperV" -NetAddress 192.168.2.22/24 -NetGateway 192.168.2.1 -NameServers "192.168.2.1" -ShowSerialConsoleWindow -ShowVmConnectWindow
  It should download cloud image and create VM, please be patient for first boot - it could take 10 minutes
  and requires network connection on VM
.NOTES
  Original script: https://blogs.msdn.microsoft.com/virtual_pc_guy/2015/06/23/building-a-daily-ubuntu-image-for-hyper-v/

  References:
  - https://git.launchpad.net/cloud-init/tree/cloudinit/sources/DataSourceAzure.py
  - https://github.com/Azure/azure-linux-extensions/blob/master/script/ovf-env.xml
  - https://cloudinit.readthedocs.io/en/latest/topics/datasources/azure.html
  - https://github.com/fdcastel/Hyper-V-Automation
  - https://bugs.launchpad.net/ubuntu/+source/walinuxagent/+bug/1700769
  - https://gist.github.com/Informatic/0b6b24374b54d09c77b9d25595cdbd47
  - https://www.neowin.net/news/canonical--microsoft-make-azure-tailored-linux-kernel/
  - https://www.altaro.com/hyper-v/powershell-script-change-advanced-settings-hyper-v-virtual-machines/

  Recommended: choco install putty -y
#>

#requires -Modules Hyper-V
#requires -RunAsAdministrator

[CmdletBinding()]
param(
  [string] $VMName = "CloudVm",
  [int] $VMGeneration = 1, # create gen1 hyper-v machine because of portability to Azure (https://docs.microsoft.com/en-us/azure/virtual-machines/windows/prepare-for-upload-vhd-image)
  [int] $VMProcessorCount = 1,
  [bool] $VMDynamicMemoryEnabled = $false,
  [uint64] $VMMemoryStartupBytes = 1024MB,
  [uint64] $VMMinimumBytes = $VMMemoryStartupBytes,
  [uint64] $VMMaximumBytes = $VMMemoryStartupBytes,
  [uint64] $VHDSizeBytes = 16GB,
  [string] $VirtualSwitchName = $null,
  [string] $VMVlanID = $null,
  [string] $VMNativeVlanID = $null,
  [string] $VMAllowedVlanIDList = $null,
  [switch] $VMVMQ = $false,
  [switch] $VMDhcpGuard = $false,
  [switch] $VMRouterGuard = $false,
  [switch] $VMPassthru = $false,
  #[switch] $VMMinimumBandwidthAbsolute = $null,
  #[switch] $VMMinimumBandwidthWeight = $null,
  #[switch] $VMMaximumBandwidth = $null,
  [switch] $VMMacAddressSpoofing = $false,
  [switch] $VMExposeVirtualizationExtensions = $false,
  [string] $VMVersion = "8.0", # version 8.0 for hyper-v 2016 compatibility , check all possible values with Get-VMHostSupportedVersion
  [string] $VMHostname = $VMName,
  [string] $VMMachine_StoragePath = $null, # if defined setup machine path with storage path as subfolder
  [string] $VMMachinePath = $null, # if not defined here default Virtal Machine path is used
  [string] $VMStoragePath = $null, # if not defined here Hyper-V settings path / fallback path is set below
  [bool] $ConvertImageToNoCloud = $false, # could be used for other image types that do not support NoCloud, not just Azure
  [bool] $ImageTypeAzure = $false,
  [string] $DomainName = "domain.local",
  [string] $VMStaticMacAddress = $null,
  [string] $NetInterface = "eth0",
  [string] $NetAddress = $null,
  [string] $NetNetmask = $null,
  [string] $NetNetwork = $null,
  [string] $NetGateway = $null,
  [string] $NameServers = "1.1.1.1,1.0.0.1",
  [string] $NetConfigType = $null, # ENI, v1, v2, ENI-file, dhclient
  [string] $KeyboardLayout = "us", # 2-letter country code, for more info https://wiki.archlinux.org/title/Xorg/Keyboard_configuration
  [string] $KeyboardModel, # default: "pc105"
  [string] $KeyboardOptions, # example: "compose:rwin"
  [string] $Locale = "en_US", # "en_US.UTF-8",
  [string] $TimeZone = "UTC", # UTC or continental zones of IANA DB like: Europe/Berlin
  [string] $CloudInitPowerState = "reboot", # poweroff, halt, or reboot , https://cloudinit.readthedocs.io/en/latest/reference/modules.html#power-state-change
  [string] $CustomUserDataYamlFile,
  [string] $GuestAdminUsername = "admin",
  [string] $GuestAdminPassword = "Passw0rd",
  [string] $GuestAdminSshPubKey,
  [string] $GuestAdminSshPubKeyFile,
  [string] $ImageVersion = "20.04", # $ImageName ="focal" # 20.04 LTS , $ImageName="bionic" # 18.04 LTS
  [string] $ImageRelease = "release", # default option is get latest but could be fixed to some specific version for example "release-20210413"
  [string] $ImageBaseUrl = "http://cloud-images.ubuntu.com/releases", # alternative https://mirror.scaleuptech.com/ubuntu-cloud-images/releases
  [bool] $BaseImageCheckForUpdate = $true, # check for newer image at Distro cloud-images site
  [bool] $BaseImageCleanup = $true, # delete old vhd image. Set to false if using (TODO) differencing VHD
  [switch] $ShowSerialConsoleWindow = $false,
  [switch] $ShowVmConnectWindow = $false,
  [switch] $Force = $false
)

[System.Threading.Thread]::CurrentThread.CurrentUICulture = "en-US"
[System.Threading.Thread]::CurrentThread.CurrentCulture = "en-US"

$NetAutoconfig = (($null -eq $NetAddress) -or ($NetAddress -eq "")) -and
                 (($null -eq $NetNetmask) -or ($NetNetmask -eq "")) -and
                 (($null -eq $NetNetwork) -or ($NetNetwork -eq "")) -and
                 (($null -eq $NetGateway) -or ($NetGateway -eq "")) -and
                 (($null -eq $VMStaticMacAddress) -or ($VMStaticMacAddress -eq ""))

if ($NetAutoconfig -eq $false) {
  Write-Verbose "Given Network configuration - no checks done in script:"
  Write-Verbose "VMStaticMacAddress: '$VMStaticMacAddress'"
  Write-Verbose "NetInterface:     '$NetInterface'"
  Write-Verbose "NetAddress:       '$NetAddress'"
  Write-Verbose "NetNetmask:       '$NetNetmask'"
  Write-Verbose "NetNetwork:       '$NetNetwork'"
  Write-Verbose "NetGateway:       '$NetGateway'"
  Write-Verbose ""
}

# default error action
$ErrorActionPreference = 'Stop'

# pwsh (powershell core): try to load module hyper-v
if ($psversiontable.psversion.Major -ge 6) {
  Import-Module hyper-v -SkipEditionCheck
}

# pwsh 7:
# - Provide a shim for Set-Content -Encoding Byte
# - Enable Progress bar (disable for older versions)

# The -Encoding value Byte has been removed from the filesystem provider
# cmdlets in pwsh 7. A new parameter, -AsByteStream, is now used to specify that a
# byte stream is required as input or that the output is a stream of bytes.

if ($PSVersionTable.PSVersion.Major -ge 7) {
  function Set-ContentAsByteStream () { Set-Content @args -AsByteStream }
} else {
  function Set-ContentAsByteStream () { Set-Content @args -Encoding Byte }
  # Disable progress indicator because it is causing Invoke-WebRequest to be very
  # slow in Windows Powershell
  $ProgressPreference = "SilentlyContinue"
}

# check if verbose is present, src: https://stackoverflow.com/a/25491281/1155121
$verbose = $VerbosePreference -ne 'SilentlyContinue'

# check if running hyper-v host version 8.0 or later
# Get-VMHostSupportedVersion https://docs.microsoft.com/en-us/powershell/module/hyper-v/get-vmhostsupportedversion?view=win10-ps
# or use vmms version: $vmms = Get-Command vmms.exe , $vmms.version. src: https://social.technet.microsoft.com/Forums/en-US/dce2a4ec-10de-4eba-a19d-ae5213a2382d/how-to-tell-version-of-hyperv-installed?forum=winserverhyperv
$vmms = Get-Command vmms.exe
if (([System.Version]$vmms.fileversioninfo.productversion).Major -lt 10) {
  throw "Unsupported Hyper-V version. Minimum supported version for is Hyper-V 2016."
}

# Helper function for no error file cleanup
function cleanupFile ([string]$file) {
  if (test-path $file) {
    Remove-Item $file -force
  }
}

$FQDN = $VMHostname.ToLower() + "." + $DomainName.ToLower()
# Instead of GUID, use 26 digit machine id suitable for BIOS serial number
# src: https://stackoverflow.com/a/67077483/1155121
# $vmMachineId = [Guid]::NewGuid().ToString()
$VmMachineId = "{0:####-####-####-####}-{1:####-####-##}" -f (Get-Random -Minimum 1000000000000000 -Maximum 9999999999999999),(Get-Random -Minimum 1000000000 -Maximum 9999999999)
$tempPath = [System.IO.Path]::GetTempPath() + $vmMachineId
mkdir -Path $tempPath | out-null
Write-Verbose "Using temp path: $tempPath"

# ADK Download - https://www.microsoft.com/en-us/download/confirmation.aspx?id=39982
# You only need to install the deployment tools, src2: https://github.com/Studisys/Bootable-Windows-ISO-Creator
#$oscdimgPath = "C:\Program Files (x86)\Windows Kits\8.1\Assessment and Deployment Kit\Deployment Tools\amd64\Oscdimg\oscdimg.exe"
$oscdimgPath = Join-Path $PSScriptRoot "tools\oscdimg\x64\oscdimg.exe"

# Download qemu-img from here: http://www.cloudbase.it/qemu-img-windows/
$qemuImgPath = Join-Path $PSScriptRoot "tools\qemu-img-4.1.0\qemu-img.exe"

# Windows version of tar for extracting tar.gz files, src: https://github.com/libarchive/libarchive
$bsdtarPath = Join-Path $PSScriptRoot "tools\bsdtar-3.7.6\bsdtar.exe"

# Update this to the release of Image that you want
# But Azure images can't be used because the waagent is trying to find ephemeral disk
# and it's searching causing 20 / 40 minutes minutes delay for 1st boot
# https://docs.microsoft.com/en-us/troubleshoot/azure/virtual-machines/cloud-init-deployment-delay
# and also somehow causing at sshd restart in password setting task to stuck for 30 minutes.
Switch ($ImageVersion) {
  "18.04" {
    $_ = "bionic"
    $ImageVersion = "18.04"
  }
  "bionic" {
    $ImageOS = "ubuntu"
    $ImageVersionName = "bionic"
    $ImageVersion = "18.04"
    $ImageRelease = "release" # default option is get latest but could be fixed to some specific version for example "release-20210413"
    $ImageBaseUrl = "http://cloud-images.ubuntu.com/releases" # alternative https://mirror.scaleuptech.com/ubuntu-cloud-images/releases
    $ImageUrlRoot = "$ImageBaseUrl/$ImageVersionName/$ImageRelease/" # latest
    $ImageFileName = "$ImageOS-$ImageVersion-server-cloudimg-amd64"
    $ImageFileExtension = "img"
    # Manifest file is used for version check based on last modified HTTP header
    $ImageHashFileName = "SHA256SUMS"
    $ImageManifestSuffix = "manifest"
  }
  "20.04" {
    $_ = "focal"
    $ImageVersion = "20.04"
  }
  "focal" {
    $ImageOS = "ubuntu"
    $ImageVersionName = "focal"
    $ImageVersion = "20.04"
    $ImageRelease = "release" # default option is get latest but could be fixed to some specific version for example "release-20210413"
    $ImageBaseUrl = "http://cloud-images.ubuntu.com/releases" # alternative https://mirror.scaleuptech.com/ubuntu-cloud-images/releases
    $ImageUrlRoot = "$ImageBaseUrl/$ImageVersionName/$ImageRelease/" # latest
    $ImageFileName = "$ImageOS-$ImageVersion-server-cloudimg-amd64"
    $ImageFileExtension = "img"
    # Manifest file is used for version check based on last modified HTTP header
    $ImageHashFileName = "SHA256SUMS"
    $ImageManifestSuffix = "manifest"
  }
  "22.04" {
    $_ = "jammy"
    $ImageVersion = "22.04"
  }
  "jammy" {
    $ImageOS = "ubuntu"
    $ImageVersionName = "jammy"
    $ImageVersion = "22.04"
    $ImageRelease = "release" # default option is get latest but could be fixed to some specific version for example "release-20210413"
    $ImageBaseUrl = "http://cloud-images.ubuntu.com/releases" # alternative https://mirror.scaleuptech.com/ubuntu-cloud-images/releases
    $ImageUrlRoot = "$ImageBaseUrl/$ImageVersionName/$ImageRelease/" # latest
    $ImageFileName = "$ImageOS-$ImageVersion-server-cloudimg-amd64"
    $ImageFileExtension = "img"
    # Manifest file is used for version check based on last modified HTTP header
    $ImageHashFileName = "SHA256SUMS"
    $ImageManifestSuffix = "manifest"
  }
  "22.04-azure" {
    $_ = "jammy-azure"
    $ImageVersion = "22.04-azure"
  }
  "jammy-azure" {
    $ImageTypeAzure = $true
    $ConvertImageToNoCloud = $true
    $ImageOS = "ubuntu"
    #$ImageVersion = "22.04"
    #$ImageVersionName = "jammy"
    $ImageRelease = "release" # default option is get latest but could be fixed to some specific version for example "release-20210413"
    # https://cloud-images.ubuntu.com/releases/22.04/release/ubuntu-22.04-server-cloudimg-amd64-azure.vhd.tar.gz
    $ImageBaseUrl = "http://cloud-images.ubuntu.com/releases" # alternative https://mirror.scaleuptech.com/ubuntu-cloud-images/releases
    $ImageUrlRoot = "$ImageBaseUrl/jammy/$ImageRelease/" # latest
    $ImageFileName = "$ImageOS-22.04-server-cloudimg-amd64-azure" # should contain "vhd.*" version
    $ImageFileExtension = "vhd.tar.gz" # or "vhd.zip" on older releases
    # Manifest file is used for version check based on last modified HTTP header
    $ImageHashFileName = "SHA256SUMS"
    $ImageManifestSuffix = "vhd.manifest"
  }
  "24.04" {
    $_ = "noble"
    $ImageVersion = "24.04"
  }
  "noble" {
    $ImageOS = "ubuntu"
    $ImageVersionName = "noble"
    $ImageVersion = "24.04"
    $ImageRelease = "release" # default option is get latest but could be fixed to some specific version for example "release-20210413"
    $ImageBaseUrl = "http://cloud-images.ubuntu.com/releases" # alternative https://mirror.scaleuptech.com/ubuntu-cloud-images/releases
    $ImageUrlRoot = "$ImageBaseUrl/$ImageVersionName/$ImageRelease/" # latest
    $ImageFileName = "$ImageOS-$ImageVersion-server-cloudimg-amd64"
    $ImageFileExtension = "img"
    # Manifest file is used for version check based on last modified HTTP header
    $ImageHashFileName = "SHA256SUMS"
    $ImageManifestSuffix = "manifest"
  }
  "24.04-azure" {
    $_ = "noble-azure"
    $ImageVersion = "24.04-azure"
  }
  "noble-azure" {
    $ImageTypeAzure = $true
    $ConvertImageToNoCloud = $true
    $ImageOS = "ubuntu"
    #$ImageVersion = "24.04"
    #$ImageVersionName = "noble"
    $ImageRelease = "release" # default option is get latest but could be fixed to some specific version for example "release-20210413"
    # https://cloud-images.ubuntu.com/releases/22.04/release/ubuntu-22.04-server-cloudimg-amd64-azure.vhd.tar.gz
    $ImageBaseUrl = "http://cloud-images.ubuntu.com/releases" # alternative https://mirror.scaleuptech.com/ubuntu-cloud-images/releases
    $ImageUrlRoot = "$ImageBaseUrl/noble/$ImageRelease/" # latest
    $ImageFileName = "$ImageOS-24.04-server-cloudimg-amd64-azure" # should contain "vhd.*" version
    $ImageFileExtension = "vhd.tar.gz" # or "vhd.zip" on older releases
    # Manifest file is used for version check based on last modified HTTP header
    $ImageHashFileName = "SHA256SUMS"
    $ImageManifestSuffix = "vhd.manifest"
  }
  "10" {
    $_ = "buster"
  }
  "buster" {
    $ImageOS = "debian"
    $ImageVersionName = "buster"
    $ImageVersion = "10"
    $ImageRelease = "latest" # default option is get latest but could be fixed to some specific version for example "release-20210413"
    # http://cloud.debian.org/images/cloud/buster/latest/debian-10-azure-amd64.tar.xz
    $ImageBaseUrl = "http://cloud.debian.org/images/cloud"
    $ImageUrlRoot = "$ImageBaseUrl/$ImageVersionName/$ImageRelease/"
    $ImageFileName = "$ImageOS-$ImageVersion-genericcloud-amd64" # should contain "vhd.*" version
    $ImageFileExtension = "tar.xz" # or "vhd.tar.gz" on older releases
    # Manifest file is used for version check based on last modified HTTP header
    $ImageHashFileName = "SHA512SUMS"
    $ImageManifestSuffix = "json"
  }
  "11" {
    $_ = "bullseye"
  }
  "bullseye" {
    $ImageOS = "debian"
    $ImageVersionName = "bullseye"
    $ImageVersion = "11"
    $ImageRelease = "latest" # default option is get latest but could be fixed to some specific version for example "release-20210413"
    # http://cloud.debian.org/images/cloud/bullseye/latest/debian-11-azure-amd64.tar.xz
    $ImageBaseUrl = "http://cloud.debian.org/images/cloud"
    $ImageUrlRoot = "$ImageBaseUrl/$ImageVersionName/$ImageRelease/"
    $ImageFileName = "$ImageOS-$ImageVersion-genericcloud-amd64" # should contain "raw" version
    $ImageFileExtension = "tar.xz" # or "vhd.tar.gz" on older releases
    # Manifest file is used for version check based on last modified HTTP header
    $ImageHashFileName = "SHA512SUMS"
    $ImageManifestSuffix = "json"
  }
  "12" {
    $_ = "bookworm"
  }
  "bookworm" {
    $ImageOS = "debian"
    $ImageVersionName = "bookworm"
    $ImageVersion = "12"
    $ImageRelease = "latest" # default option is get latest but could be fixed to some specific version for example "release-20210413"
    # http://cloud.debian.org/images/cloud/bookworm/latest/debian-12-azure-amd64.tar.xz
    $ImageBaseUrl = "http://cloud.debian.org/images/cloud"
    $ImageUrlRoot = "$ImageBaseUrl/$ImageVersionName/$ImageRelease/"
    $ImageFileName = "$ImageOS-$ImageVersion-genericcloud-amd64" # should contain "raw" version
    $ImageFileExtension = "tar.xz" # or "vhd.tar.gz" on older releases
    # Manifest file is used for version check based on last modified HTTP header
    $ImageHashFileName = "SHA512SUMS"
    $ImageManifestSuffix = "json"
  }
  "testing-azure" {
    $_ = "trixie-azure"
    $ImageVersion = "trixie"
  }
  "trixie-azure" {
    $ImageTypeAzure = $true
    $ConvertImageToNoCloud = $true
    $ImageOS = "debian"
    $ImageVersionName = "trixie"
    $ImageRelease = "daily/latest" # default option is get latest but could be fixed to some specific version for example "release-20210413"
    # http://cloud.debian.org/images/cloud/trixie/daily/latest/debian-trixie-azure-amd64-daily.tar.xz
    $ImageBaseUrl = "http://cloud.debian.org/images/cloud"
    $ImageUrlRoot = "$ImageBaseUrl/$ImageVersionName/$ImageRelease/"
    #$ImageFileName = "$ImageOS-$ImageVersion-nocloud-amd64" # should contain "raw" version
    $ImageFileName = "$ImageOS-13-azure-amd64-daily" # should contain "raw" version
    $ImageFileExtension = "tar.xz" # or "vhd.tar.gz" on older releases
    # Manifest file is used for version check based on last modified HTTP header
    $ImageHashFileName = "SHA512SUMS"
    $ImageManifestSuffix = "json"
  }
  default {throw "Image version $ImageVersion not supported."}
}

$ImagePath = "$($ImageUrlRoot)$($ImageFileName)"
$ImageHashPath = "$($ImageUrlRoot)$($ImageHashFileName)"

# use Azure specifics only if such cloud image is chosen
if ($ImageTypeAzure) {
  Write-Verbose "Using Azure data source for cloud init in: $ImageFileName"
}

# Set path for storing all VM files
if (-not [string]::IsNullOrEmpty($VMMachine_StoragePath)) {
  $VMMachinePath = $VMMachine_StoragePath.TrimEnd('\')
  $VMStoragePath = "$VMMachine_StoragePath\$VMName\Virtual Hard Disks"
  Write-Verbose "VMStoragePath set: $VMStoragePath"
}

# Get default Virtual Machine path (requires administrative privileges)
if ([string]::IsNullOrEmpty($VMMachinePath)) {
  $VMMachinePath = (Get-VMHost).VirtualMachinePath
  # fallback
  if (-not $VMMachinePath) {
    Write-Warning "Couldn't obtain VMMachinePath from Hyper-V settings via WMI"
    $VMMachinePath = "C:\Users\Public\Documents\Hyper-V"
  }
  Write-Verbose "VMMachinePath set: $VMMachinePath"
}
if (!(test-path $VMMachinePath)) {New-Item -ItemType Directory -Path $VMMachinePath | out-null}

# Get default Virtual Hard Disk path (requires administrative privileges)
if ([string]::IsNullOrEmpty($VMStoragePath)) {
  $VMStoragePath = (Get-VMHost).VirtualHardDiskPath
  # fallback
  if (-not $VMStoragePath) {
    Write-Warning "Couldn't obtain VMStoragePath from Hyper-V settings via WMI"
    $VMStoragePath = "C:\Users\Public\Documents\Hyper-V\Virtual Hard Disks"
  }
  Write-Verbose "VMStoragePath set: $VMStoragePath"
}
if (!(test-path $VMStoragePath)) {New-Item -ItemType Directory -Path $VMStoragePath | out-null}

# Delete the VM if it is around
$vm = Get-VM -VMName $VMName -ErrorAction 'SilentlyContinue'
if ($vm) {
  & "${PSScriptRoot}\Cleanup-VM.ps1" $VMName -Force:$Force
}

# There is a documentation failure not mention needed dsmode setting:
# https://gist.github.com/Informatic/0b6b24374b54d09c77b9d25595cdbd47
# Only in special cloud environments its documented already:
# https://cloudinit.readthedocs.io/en/latest/topics/datasources/cloudsigma.html
# metadata for cloud-init
$metadata = @"
dsmode: local
instance-id: $($VmMachineId)
local-hostname: $($VMHostname)
"@

Write-Verbose "Metadata:"
Write-Verbose $metadata
Write-Verbose ""

# Azure:   https://cloudinit.readthedocs.io/en/latest/topics/datasources/azure.html
# NoCloud: https://cloudinit.readthedocs.io/en/latest/topics/datasources/nocloud.html
# with static network examples included

if ($NetAutoconfig -eq $false) {
  Write-Verbose "Network Autoconfiguration disabled."
  #$NetConfigType = "v1"
  #$NetConfigType = "v2"
  #$NetConfigType = "ENI"
  #$NetConfigType = "ENI-file" ## needed for Debian
  #$NetConfigType = "dhclient"
  if ([string]::IsNullOrEmpty($NetConfigType)) {
    $NetConfigType = "v2"
    Write-Verbose "Using default manual network configuration '$NetConfigType'."
  } else {
    Write-Verbose "NetworkConfigType: '$NetConfigType' assigned."
  }
}
$networkconfig = $null
$network_write_files = $null
if ($NetAutoconfig -eq $false) {
  Write-Verbose "Network autoconfig disabled; preparing networkconfig."
  if ($NetConfigType -ieq "v1") {
    Write-Verbose "v1 requested ..."
    $networkconfig = @"
## /network-config on NoCloud cidata disk
## version 1 format
## version 2 is completely different, see the docs
## version 2 is not supported by Fedora
---
version: 1
config:
  - enabled
  - type: physical
    name: $NetInterface
    $(if (($null -eq $VMStaticMacAddress) -or ($VMStaticMacAddress -eq "")) { "#" })mac_address: $VMStaticMacAddress
    $(if (($null -eq $NetAddress) -or ($NetAddress -eq "")) { "#" })subnets:
    $(if (($null -eq $NetAddress) -or ($NetAddress -eq "")) { "#" })  - type: static
    $(if (($null -eq $NetAddress) -or ($NetAddress -eq "")) { "#" })    address: $NetAddress
    $(if (($null -eq $NetNetmask) -or ($NetNetmask -eq "")) { "#" })    netmask: $NetNetmask
    $(if (($null -eq $NetNetwork) -or ($NetNetwork -eq "")) { "#" })    network: $NetNetwork
    $(if (($null -eq $NetGateway) -or ($NetGateway -eq "")) { "#" })    routes:
    $(if (($null -eq $NetGateway) -or ($NetGateway -eq "")) { "#" })      - network: 0.0.0.0
    $(if (($null -eq $NetGateway) -or ($NetGateway -eq "")) { "#" })        netmask: 0.0.0.0
    $(if (($null -eq $NetGateway) -or ($NetGateway -eq "")) { "#" })        gateway: $NetGateway
  - type: nameserver
    address: ['$($NameServers.Split(",") -join "', '" )']
    search:  ['$($DomainName)']
"@
} elseif ($NetConfigType -ieq "v2") {
    Write-Verbose "v2 requested ..."
    $networkconfig = @"
version: 2
ethernets:
  $($NetInterface):
    dhcp4: $NetAutoconfig
    dhcp6: $NetAutoconfig
    #$(if (($null -eq $VMStaticMacAddress) -or ($VMStaticMacAddress -eq "")) { "#" })mac_address: $VMStaticMacAddress
    $(if (($null -eq $NetAddress) -or ($NetAddress -eq "")) { "#" })addresses:
    $(if (($null -eq $NetAddress) -or ($NetAddress -eq "")) { "#" })  - $NetAddress
    $(if (($null -eq $NetGateway) -or ($NetGateway -eq "")) { "#" })routes:
    $(if (($null -eq $NetGateway) -or ($NetGateway -eq "")) { "#" })  - to: default
    $(if (($null -eq $NetGateway) -or ($NetGateway -eq "")) { "#" })    via: $NetGateway
    nameservers:
      addresses: ['$($NameServers.Split(",") -join "', '" )']
      search: ['$($DomainName)']
"@
  } elseif ($NetConfigType -ieq "ENI") {
    Write-Verbose "ENI requested ..."
    $networkconfig = @"
# inline-ENI network configuration
network-interfaces: |
  iface $NetInterface inet static
$(if (($null -ne $VMStaticMacAddress) -and ($VMStaticMacAddress -ne "")) { "  hwaddress ether $VMStaticMacAddress`n"
})$(if (($null -ne $NetAddress) -and ($NetAddress -ne "")) { "  address $NetAddress`n"
})$(if (($null -ne $NetNetwork) -and ($NetNetwork -ne "")) { "  network $NetNetwork`n"
})$(if (($null -ne $NetNetmask) -and ($NetNetmask -ne "")) { "  netmask $NetNetmask`n"
})$(if (($null -ne $NetBroadcast) -and ($NetBroadcast -ne "")) { "  broadcast $Broadcast`n"
})$(if (($null -ne $NetGateway) -and ($NetGateway -ne "")) { "  gateway $NetGateway`n"
})
  dns-nameservers $($NameServers.Split(",") -join " ")
  dns-search $DomainName
"@
  } elseif ($NetConfigType -ieq "ENI-file") {
    Write-Verbose "ENI-file requested ..."
    # direct network configuration setup
    $network_write_files = @"
  # Static IP address
  - content: |
      # Configuration file for ENI networkmanager
      # This file describes the network interfaces available on your system
      # and how to activate them. For more information, see interfaces(5).

      source /etc/network/interfaces.d/*

      # The loopback network interface
      auto lo
      iface lo inet loopback

      # The primary network interface
      allow-hotplug eth0
      iface $NetInterface inet static
$(if (($null -ne $NetAddress) -and ($NetAddress -ne "")) { "          address $NetAddress`n"
})$(if (($null -ne $NetNetwork) -and ($NetNetwork -ne "")) { "          network $NetNetwork`n"
})$(if (($null -ne $NetNetmask) -and ($NetNetmask -ne "")) { "          netmask $NetNetmask`n"
})$(if (($null -ne $NetBroadcast) -and ($NetBroadcast -ne "")) { "          broadcast $Broadcast`n"
})$(if (($null -ne $NetGateway) -and ($NetGateway -ne "")) { "          gateway $NetGateway`n"
})$(if (($null -ne $VMStaticMacAddress) -and ($VMStaticMacAddress -ne "")) { "      hwaddress ether $VMStaticMacAddress`n"
})
          dns-nameservers $($NameServers.Split(",") -join " ")
          dns-search $DomainName
    path: /etc/network/interfaces.d/$($NetInterface)
"@
  } elseif ($NetConfigType -ieq "dhclient") {
    Write-Verbose "dhclient requested ..."
    $network_write_files = @"
  # Static IP address
  - content: |
      # Configuration file for /sbin/dhclient.
      send host-name = gethostname();
      lease {
        interface `"$NetInterface`";
        fixed-address $NetAddress;
        option host-name `"$($FQDN)`";
        option subnet-mask $NetAddress
        #option broadcast-address 192.33.137.255;
        option routers $NetGateway;
        option domain-name-servers $($NameServers.Split(",") -join " ");
        renew 2 2022/1/1 00:00:01;
        rebind 2 2022/1/1 00:00:01;
        expire 2 2022/1/1 00:00:01;
      }

      # Generate Stable Private IPv6 Addresses instead of hardware based ones
      slaac private

    path: /etc/dhcp/dhclient.conf
"@
  } else {
    Write-Warning "No network configuration version type defined for static IP address setup."
  }
}

if ($null -ne $networkconfig) {
  Write-Verbose ""
  Write-Verbose "Network-Config:"
  Write-Verbose $networkconfig
  Write-Verbose ""
}

if ($null -ne $network_write_files) {
  Write-Verbose ""
  Write-Verbose "Network-Config for write_files:"
  Write-Verbose $network_write_files
  Write-Verbose ""
}

# userdata for cloud-init, https://cloudinit.readthedocs.io/en/latest/topics/examples.html
$userdata = @"
#cloud-config
# vim: syntax=yaml
# created: $(Get-Date -UFormat "%b/%d/%Y %T %Z")

hostname: $($VMHostname)
fqdn: $($FQDN)
# cloud-init Bug 21.4.1: locale update prepends "LANG=" like in
# /etc/defaults/locale set and results into error
#locale: $Locale
timezone: $TimeZone

growpart:
  mode: auto
  devices: [/]
  ignore_growroot_disabled: false

apt:
#  http_proxy: http://host:port
#  https_proxy: http://host:port
  preserve_sources_list: true

package_update: true
package_upgrade: true
package_reboot_if_required: true
packages:
$(
# hyperv linux integration services https://poweradm.com/install-linux-integration-services-hyper-v/
if ($ImageOS -eq "debian") {

"  - hyperv-daemons"}
elseif (($ImageOS -eq "ubuntu")) {
# azure kernel https://learn.microsoft.com/en-us/windows-server/virtualization/hyper-v/Supported-Ubuntu-virtual-machines-on-Hyper-V#notes
"  - linux-tools-virtual
  - linux-cloud-tools-virtual
  - linux-azure"
})
  - eject
  - console-setup
  - keyboard-configuration

# documented keyboard option, but not implemented ?
# https://cloudinit.readthedocs.io/en/latest/topics/modules.html#keyboard
# https://github.com/sulmone/X11/blob/59029dc09211926a5c95ff1dd2b828574fefcde6/share/X11/xkb/rules/xorg.lst#L181
keyboard:
  layout: $KeyboardLayout
$(if (-not [string]::IsNullOrEmpty($KeyboardModel)) {"  model: $KeyboardModel"})
$(if (-not [string]::IsNullOrEmpty($KeyboardOptions)) {"  options: $KeyboardOptions"})

# https://learn.microsoft.com/en-us/azure/virtual-machines/linux/cloudinit-add-user#add-a-user-to-a-vm-with-cloud-init

users:
  - default
  - name: $($GuestAdminUsername)
    no_user_group: true
    groups: [sudo]
    shell: /bin/bash
    sudo: ALL=(ALL) NOPASSWD:ALL
    lock_passwd: false
    plain_text_passwd: $($GuestAdminPassword)
    lock_passwd: false
$(if (-not [string]::IsNullOrEmpty($GuestAdminSshPubKey)) {
"    ssh_authorized_keys:
    - $GuestAdminSshPubKey
"})
$(if (-not [string]::IsNullOrEmpty($GuestAdminSshPubKeyFile)) {
"    ssh_authorized_keys:
    - $(Get-Content -Path $GuestAdminSshPubKeyFile -Raw)
"})

disable_root: true    # true: notify default user account / false: allow root ssh login
ssh_pwauth: true      # true: allow login with password; else only with setup pubkey(s)

#ssh_authorized_keys:
#  - ssh-rsa AAAAB... comment

# bootcmd can be setup like runcmd but would run at very early stage
# on every cloud-init assisted boot if not prepended by command "cloud-init-per once|instance|always":
$(if ($NetAutoconfig -eq $true) { "#" })bootcmd:
$(if ($NetAutoconfig -eq $true) { "#" })  - [ cloud-init-per, once, fix-dhcp, sh, -c, sed -e 's/#timeout 60;/timeout 1;/g' -i /etc/dhcp/dhclient.conf ]
runcmd:
$(if (($NetAutoconfig -eq $false) -and ($NetConfigType -ieq "ENI-file")) {
"  # maybe condition OS based for Debian only and not ENI-file based?
  # Comment out cloud-init based dhcp configuration for $NetInterface
  - [ rm, /etc/network/interfaces.d/50-cloud-init ]
"})  # - [ sh, -c, echo "127.0.0.1 localhost" >> /etc/hosts ]
  # force password change on 1st boot
  # - [ chage, -d, 0, $($GuestAdminUsername) ]
  # remove metadata iso
  - [ sh, -c, "if test -b /dev/cdrom; then eject; fi" ]
  - [ sh, -c, "if test -b /dev/sr0; then eject /dev/sr0; fi" ]
$(if ($ImageTypeAzure) { "
    # dont start waagent service since it useful only for azure/scvmm
  - [ systemctl, stop, walinuxagent.service]
  - [ systemctl, disable, walinuxagent.service]
"})  # disable cloud init on next boot (https://cloudinit.readthedocs.io/en/latest/topics/boot.html, https://askubuntu.com/a/1047618)
  - [ sh, -c, touch /etc/cloud/cloud-init.disabled ]
  # set locale
  # cloud-init Bug 21.4.1: locale update prepends "LANG=" like in
  # /etc/defaults/locale set and results into error
  - [ locale-gen, "$($Locale).UTF-8" ]
  - [ update-locale, "$($Locale).UTF-8" ]
  # documented keyboard option, but not implemented ?
  # change keyboard layout, src: https://askubuntu.com/a/784816
  - [ sh, -c, sed -i 's/XKBLAYOUT=\"\w*"/XKBLAYOUT=\"'$($KeyboardLayout)'\"/g' /etc/default/keyboard ]

write_files:
  # hyperv-daemons package in mosts distros is missing this file and spamming syslog:
  # https://github.com/torvalds/linux/blob/master/tools/hv/hv_get_dns_info.sh
  - content: |
      #!/bin/bash

      # This example script parses /etc/resolv.conf to retrive DNS information.
      # In the interest of keeping the KVP daemon code free of distro specific
      # information; the kvp daemon code invokes this external script to gather
      # DNS information.
      # This script is expected to print the nameserver values to stdout.
      # Each Distro is expected to implement this script in a distro specific
      # fashion. For instance on Distros that ship with Network Manager enabled,
      # this script can be based on the Network Manager APIs for retrieving DNS
      # entries.

      cat /etc/resolv.conf 2>/dev/null | awk '/^nameserver/ { print $2 }'
    path: /usr/libexec/hypervkvpd/hv_get_dns_info
  # hyperv-daemons package in mosts distros is missing this file and spamming syslog:
  # https://github.com/torvalds/linux/blob/master/tools/hv/hv_get_dhcp_info.sh
  - content: |
      #!/bin/bash
      # SPDX-License-Identifier: GPL-2.0

      # This example script retrieves the DHCP state of a given interface.
      # In the interest of keeping the KVP daemon code free of distro specific
      # information; the kvp daemon code invokes this external script to gather
      # DHCP setting for the specific interface.
      #
      # Input: Name of the interface
      #
      # Output: The script prints the string "Enabled" to stdout to indicate
      #	that DHCP is enabled on the interface. If DHCP is not enabled,
      #	the script prints the string "Disabled" to stdout.
      #
      # Each Distro is expected to implement this script in a distro specific
      # fashion. For instance, on Distros that ship with Network Manager enabled,
      # this script can be based on the Network Manager APIs for retrieving DHCP
      # information.

      # RedHat based systems
      #if_file="/etc/sysconfig/network-scripts/ifcfg-"$1
      # Debian based systems
      if_file=`"/etc/network/interfaces.d/*`"

      dhcp=`$(grep `"dhcp`" `$if_file 2>/dev/null)

      if [ "$dhcp" != "" ];
      then
      echo "Enabled"
      else
      echo "Disabled"
      fi
    path: /usr/libexec/hypervkvpd/hv_get_dhcp_info
$(if ($null -ne $network_write_files) { $network_write_files
})

manage_etc_hosts: true
manage_resolv_conf: true

resolv_conf:
$(if ($NameServers.Contains("1.1.1.1")) { "  # cloudflare dns, src: https://1.1.1.1/dns/" }
)  nameservers: ['$( $NameServers.Split(",") -join "', '" )']
  searchdomains:
    - $($DomainName)
  domain: $($DomainName)

power_state:
  mode: $($CloudInitPowerState)
  message: Provisioning finished, will $($CloudInitPowerState) ...
  timeout: 15
"@

Write-Verbose "Userdata:"
Write-Verbose $userdata
Write-Verbose ""

# override default userdata with custom yaml file: $CustomUserDataYamlFile
# the will be parsed for any powershell variables, src: https://deadroot.info/scripts/2018/09/04/PowerShell-Templating
if (-not [string]::IsNullOrEmpty($CustomUserDataYamlFile) -and (Test-Path $CustomUserDataYamlFile)) {
  Write-Verbose "Using custom userdata yaml $CustomUserDataYamlFile"
  $userdata = $ExecutionContext.InvokeCommand.ExpandString( $(Get-Content $CustomUserDataYamlFile -Raw) ) # parse variables
}

if ($ImageTypeAzure) {
  # cloud-init configuration that will be merged, see https://cloudinit.readthedocs.io/en/latest/topics/datasources/azure.html
  $dscfg = @"
datasource:
 Azure:
  agent_command: ["/bin/systemctl", "disable walinuxagent.service"]
# agent_command: __builtin__
  apply_network_config: false
#  data_dir: /var/lib/waagent
#  dhclient_lease_file: /var/lib/dhcp/dhclient.eth0.leases
#  disk_aliases:
#      ephemeral0: /dev/disk/cloud/azure_resource
#  hostname_bounce:
#      interface: eth0
#      command: builtin
#      policy: true
#      hostname_command: hostname
  set_hostname: false
"@

  # src https://github.com/Azure/WALinuxAgent/blob/develop/tests/data/ovf-env.xml
  # src2: https://github.com/canonical/cloud-init/blob/5e6ecc615318b48e2b14c2fd1f78571522848b4e/tests/unittests/sources/test_azure.py#L328
  $ovfenvxml = [xml]@"
<?xml version="1.0" encoding="utf-8"?>
<ns0:Environment xmlns="http://schemas.dmtf.org/ovf/environment/1"
    xmlns:ns0="http://schemas.dmtf.org/ovf/environment/1"
    xmlns:ns1="http://schemas.microsoft.com/windowsazure"
    xmlns:xsi="http://www.w3.org/2001/XMLSchema-instance">
  <ns1:ProvisioningSection>
    <ns1:Version>1.0</ns1:Version>
    <ns1:LinuxProvisioningConfigurationSet>
      <ns1:ConfigurationSetType>LinuxProvisioningConfiguration</ns1:ConfigurationSetType>
        <ns1:HostName>$($VMHostname)</ns1:HostName>
        <ns1:UserName>$($GuestAdminUsername)</ns1:UserName>
        <ns1:UserPassword>$($GuestAdminPassword)</ns1:UserPassword>
        <ns1:DisableSshPasswordAuthentication>false</ns1:DisableSshPasswordAuthentication>
        <ns1:CustomData>$([Convert]::ToBase64String([System.Text.Encoding]::UTF8.GetBytes($userdata)))</ns1:CustomData>
        <dscfg>$([Convert]::ToBase64String([System.Text.Encoding]::UTF8.GetBytes($dscfg)))</dscfg>
        <!-- TODO add ssh key provisioning support -->
        <!--
            <SSH>
              <PublicKeys>
                <PublicKey>
                  <Fingerprint>EB0C0AB4B2D5FC35F2F0658D19F44C8283E2DD62</Fingerprint>
                  <Path>$HOME/UserName/.ssh/authorized_keys</Path>
                  <Value>ssh-rsa AAAANOTAREALKEY== foo@bar.local</Value>
                </PublicKey>
              </PublicKeys>
              <KeyPairs>
                <KeyPair>
                  <Fingerprint>EB0C0AB4B2D5FC35F2F0658D19F44C8283E2DD62</Fingerprint>
                  <Path>$HOME/UserName/.ssh/id_rsa</Path>
                </KeyPair>
              </KeyPairs>
            </SSH>
        -->
    </ns1:LinuxProvisioningConfigurationSet>
  </ns1:ProvisioningSection>

  <ns1:PlatformSettingsSection>
    <ns1:Version>1.0</ns1:Version>
    <ns1:PlatformSettings>
      <ns1:KmsServerHostname>kms.core.windows.net</ns1:KmsServerHostname>
      <ns1:ProvisionGuestAgent>false</ns1:ProvisionGuestAgent>
      <ns1:GuestAgentPackageName xsi:nil="true" />
			<ns1:PreprovisionedVm>true</ns1:PreprovisionedVm>
      <ns1:PreprovisionedVMType>Unknown</ns1:PreprovisionedVMType> <!-- https://github.com/canonical/cloud-init/blob/5e6ecc615318b48e2b14c2fd1f78571522848b4e/cloudinit/sources/DataSourceAzure.py#L94 -->
    </ns1:PlatformSettings>
  </ns1:PlatformSettingsSection>
</ns0:Environment>
"@
}

# Make temp location for iso image
mkdir -Path "$($tempPath)\Bits"  | out-null

# Output metadata, networkconfig and userdata to file on disk
Set-ContentAsByteStream "$($tempPath)\Bits\meta-data" ([byte[]][char[]] "$metadata") 
if (($NetAutoconfig -eq $false) -and
   (($NetConfigType -ieq "v1") -or ($NetConfigType -ieq "v2"))) {
  Set-ContentAsByteStream "$($tempPath)\Bits\network-config" ([byte[]][char[]] "$networkconfig") 
}
Set-ContentAsByteStream "$($tempPath)\Bits\user-data" ([byte[]][char[]] "$userdata") 
if ($ImageTypeAzure) {
  $ovfenvxml.Save("$($tempPath)\Bits\ovf-env.xml");
}

# Create meta data ISO image, src: https://cloudinit.readthedocs.io/en/latest/topics/datasources/nocloud.html
# both azure and nocloud support same cdrom filesystem https://github.com/canonical/cloud-init/blob/606a0a7c278d8c93170f0b5fb1ce149be3349435/cloudinit/sources/DataSourceAzure.py#L1972
Write-Host "Creating metadata iso for VM provisioning... " -NoNewline
$metaDataIso = "$($VMStoragePath)\$($VMName)-metadata.iso"
Write-Verbose "Filename: $metaDataIso"
cleanupFile $metaDataIso

Start-Process `
  -FilePath $oscdimgPath `
  -ArgumentList  "`"$($tempPath)\Bits`"","`"$metaDataIso`"","-lCIDATA","-d","-n" `
  -Wait -NoNewWindow `
  -RedirectStandardOutput "$($tempPath)\oscdimg.log" `
  -RedirectStandardError  "$($tempPath)\oscdimg-err.log"

if (!(test-path "$metaDataIso")) {throw "Error creating metadata iso"}
Write-Verbose "Metadata iso written"
Write-Host -ForegroundColor Green " Done."

# storage location for base images
$ImageCachePath = Join-Path $PSScriptRoot $("cache\CloudImage-$ImageOS-$ImageVersion")
if (!(test-path $ImageCachePath)) {mkdir -Path $ImageCachePath | out-null}

# Get the timestamp of the target build on the cloud-images site
$BaseImageStampFile = join-path $ImageCachePath "baseimagetimestamp.txt"
[string]$stamp = ''
if (test-path $BaseImageStampFile) {
  $stamp = (Get-Content -Path $BaseImageStampFile | Out-String).Trim()
  Write-Verbose "Timestamp from cache: $stamp"
}
if ($BaseImageCheckForUpdate -or ($stamp -eq '')) {
  $url = "$($ImagePath).$($ImageManifestSuffix)"

  try {
    $lastModified = (Invoke-WebRequest -TimeoutSec 12 -UseBasicParsing "$url").Headers.'Last-Modified'
    $stamp=[DateTime]::Parse($lastModified).ToUniversalTime().ToString("yyyyMMddHHmmss")
    Set-Content -path $BaseImageStampFile -value $stamp -force
    Write-Verbose "Timestamp from web (new): $stamp"
  } catch
  {
    Write-Verbose "Could not reach server: $url. We assume same timestamp: $stamp"
  }
}

# check if local cached cloud image is the target one per $stamp
if (!(test-path "$($ImageCachePath)\$($ImageOS)-$($stamp).$($ImageFileExtension)") `
  -and !(test-path "$($ImageCachePath)\$($ImageOS)-$($stamp).vhd") # download only if VHD of requested $stamp version is not present in cache 
) {
  try {
    # If we do not have a matching image - delete the old ones and download the new one
    Write-Verbose "Did not find: $($ImageCachePath)\$($ImageOS)-$($stamp).$($ImageFileExtension)"
    Write-Host 'Removing old images from cache...' -NoNewline
    Remove-Item "$($ImageCachePath)" -Exclude 'baseimagetimestamp.txt',"$($ImageOS)-$($stamp).*" -Recurse -Force
    Write-Host -ForegroundColor Green " Done."

    # get headers for content length
    Write-Host 'Check new image size ...' -NoNewline
    $response = Invoke-WebRequest "$($ImagePath).$($ImageFileExtension)" -UseBasicParsing -Method Head -TimeoutSec 12
    $contentLength = $response.Headers["Content-Length"]
    # Note Content-Length can be a string[] in powershell 7
    if ($contentLength -is [array]) {
    	$contentLength = $contentLength[0]
    }
    $downloadSize = [int] $contentLength
    
    Write-Host -ForegroundColor Green " Done."

    Write-Host "Downloading new Cloud image ($([int]($downloadSize / 1024 / 1024)) MB)..." -NoNewline
    Write-Verbose $(Get-Date)

    # download new image
    Invoke-WebRequest "$($ImagePath).$($ImageFileExtension)" -OutFile "$($ImageCachePath)\$($ImageOS)-$($stamp).$($ImageFileExtension).tmp" -UseBasicParsing -TimeoutSec 10800

    # rename from .tmp to $($ImageFileExtension)
    Remove-Item "$($ImageCachePath)\$($ImageOS)-$($stamp).$($ImageFileExtension)" -Force -ErrorAction 'SilentlyContinue'
    Rename-Item -path "$($ImageCachePath)\$($ImageOS)-$($stamp).$($ImageFileExtension).tmp" `
      -newname "$($ImageOS)-$($stamp).$($ImageFileExtension)"
    Write-Host -ForegroundColor Green " Done."

    # check file hash
    Write-Host "Checking file hash for downloaded image..." -NoNewline
    Write-Verbose $(Get-Date)
    $hashSums = [System.Text.Encoding]::UTF8.GetString((Invoke-WebRequest $ImageHashPath -UseBasicParsing).Content)
    Switch -Wildcard ($ImageHashPath) {
      '*SHA256*' {
        $fileHash = Get-FileHash "$($ImageCachePath)\$($ImageOS)-$($stamp).$($ImageFileExtension)" -Algorithm SHA256
      }
      '*SHA512*' {
        $fileHash = Get-FileHash "$($ImageCachePath)\$($ImageOS)-$($stamp).$($ImageFileExtension)" -Algorithm SHA512
      }
      default {throw "$ImageHashPath not supported."}
    }
    if (($hashSums | Select-String -pattern $fileHash.Hash -SimpleMatch).Count -eq 0) {throw "File hash check failed"}
    Write-Verbose $(Get-Date)
    Write-Host -ForegroundColor Green " Done."

  }
  catch {
    cleanupFile "$($ImageCachePath)\$($ImageOS)-$($stamp).$($ImageFileExtension)"
    $ErrorMessage = $_.Exception.Message
    Write-Host "Error: $ErrorMessage"
    exit 1
  }
}

# check if image is extracted already
if (!(test-path "$($ImageCachePath)\$($ImageOS)-$($stamp).vhd")) {
  try {
    if ($ImageFileExtension.EndsWith("zip")) {
      Write-Host 'Expanding archive...' -NoNewline
      Expand-Archive -Path "$($ImageCachePath)\$($ImageOS)-$($stamp).$($ImageFileExtension)" -DestinationPath "$ImageCachePath" -Force
    } elseif (($ImageFileExtension.EndsWith("tar.gz")) -or ($ImageFileExtension.EndsWith("tar.xz"))) {
      Write-Host 'Expanding archive using bsdtar...' -NoNewline
      # using bsdtar - src: https://github.com/libarchive/libarchive/
      # src: https://unix.stackexchange.com/a/23746/353700
      #& $bsdtarPath "-x -C `"$($ImageCachePath)`" -f `"$($ImageCachePath)\$($ImageOS)-$($stamp).$($ImageFileExtension)`""
      Start-Process `
        -FilePath $bsdtarPath `
        -ArgumentList  "-x","-C `"$($ImageCachePath)`"","-f `"$($ImageCachePath)\$($ImageOS)-$($stamp).$($ImageFileExtension)`"" `
        -Wait -NoNewWindow `
        -RedirectStandardOutput "$($tempPath)\bsdtar.log"
    } elseif ($ImageFileExtension.EndsWith("img")) {
      Write-Verbose 'No need for archive extracting'
    } else {
      Write-Warning "Unsupported image in archive"
      exit 1
    }

    # rename bionic-server-cloudimg-amd64.vhd (or however they pack it) to $ImageFileName.vhd
    $fileExpanded = Get-ChildItem "$($ImageCachePath)\*.vhd","$($ImageCachePath)\*.vhdx","$($ImageCachePath)\*.raw","$($ImageCachePath)\*.img" -File | Sort-Object LastWriteTime | Select-Object -last 1
    Write-Verbose "Expanded file name: $fileExpanded"
    if ($fileExpanded -like "*.vhd") {
      Rename-Item -path $fileExpanded -newname "$ImageFileName.vhd"
    } elseif ($fileExpanded -like "*.raw") {
      Write-Host "qemu-img info for source untouched cloud image: "
      & $qemuImgPath info "$fileExpanded"
      Write-Verbose "qemu-img convert to vhd"
      Write-Verbose "$qemuImgPath convert -f raw $fileExpanded -O vpc $($ImageCachePath)\$ImageFileName.vhd"
      & $qemuImgPath convert -f raw "$fileExpanded" -O vpc "$($ImageCachePath)\$($ImageFileName).vhd"
      # remove source image after conversion
      Remove-Item "$fileExpanded" -force
    } elseif ($fileExpanded -like "*.img") {
      Write-Host "qemu-img info for source untouched cloud image: "
      & $qemuImgPath info "$fileExpanded"
      Write-Verbose "qemu-img convert to vhd"
      Write-Verbose "$qemuImgPath convert -f qcow2 $fileExpanded -O vpc $($ImageCachePath)\$ImageFileName.vhd"
      & $qemuImgPath convert -f qcow2 "$fileExpanded" -O vpc "$($ImageCachePath)\$($ImageFileName).vhd"
      # remove source image after conversion
      Remove-Item "$fileExpanded" -force
    } else {
      Write-Warning "Unsupported disk image extracted."
      exit 1
    }
    Write-Host -ForegroundColor Green " Done."

    Write-Host 'Convert VHD fixed to VHD dynamic...' -NoNewline
    try {
      Convert-VHD -Path "$($ImageCachePath)\$ImageFileName.vhd" -DestinationPath "$($ImageCachePath)\$($ImageOS)-$($stamp).vhd" -VHDType Dynamic -DeleteSource
      Write-Host -ForegroundColor Green " Done."
    } catch {
      Write-Warning $_
      Write-Warning "Failed to convert the disk using 'Convert-VHD', falling back to qemu-img... "
      Write-Host "qemu-img info for source untouched cloud image: "
      & $qemuImgPath info "$($ImageCachePath)\$ImageFileName.vhd"
      Write-Verbose "qemu-img convert to vhd"
      & $qemuImgPath convert "$($ImageCachePath)\$ImageFileName.vhd" -O vpc -o subformat=dynamic "$($ImageCachePath)\$($ImageOS)-$($stamp).vhd"
      # remove source image after conversion
      Remove-Item "$($ImageCachePath)\$ImageFileName.vhd" -force

      #Write-Warning "Failed to convert the disk, will use it as is..."
      #Rename-Item -path "$($ImageCachePath)\$ImageFileName.vhd" -newname "$($ImageCachePath)\$($ImageOS)-$($stamp).vhd" # not VHDX
      Write-Host -ForegroundColor Green " Done."
    }

    # if not debugging then delete downloaded cloud image to save space. Once the image is extracted and converted to VHD it is not needed anymore
    if (-not [bool]($PSCmdlet.MyInvocation.BoundParameters["Debug"]).IsPresent) {
      Write-Verbose "cache folder: about to delete all but txt and vhd files"
      Get-ChildItem "$($ImageCachePath)" -Exclude @("*.txt","*.vhd") | Remove-Item -Force
    }

    # since VHD's are sitting in the cache lets make them as small as posible
    & "$PSScriptRoot\Compact-VHD.ps1" -Path "$($ImageCachePath)\$($ImageOS)-$($stamp).vhd"

    if ($ConvertImageToNoCloud) {
      Write-Host 'Modify VHD and convert cloud-init to NoCloud ...' -NoNewline

      try {
<<<<<<< HEAD
        .\Convert-VHDToNoCloud.ps1 "$($ImageCachePath)\$($ImageOS)-$($stamp).vhd"
=======
        & "$PSScriptRoot\Convert-VHDToNoCloud.ps1" "$($ImageCachePath)\$($ImageOS)-$($stamp).vhd"
>>>>>>> 6ed4125d
      } catch {
        throw "Failed to modify/convert VHD to NoCloud DataSource!"
      }
      Write-Host -ForegroundColor Green " Done."
    }

  }
  catch {
    cleanupFile "$($ImageCachePath)\$($ImageOS)-$($stamp).vhd"
    $ErrorMessage = $_.Exception.Message
    Write-Host "Error: $ErrorMessage"
    exit 1
  }
}

# File path for to-be provisioned VHD
$VMDiskPath = "$($VMStoragePath)\$($VMName).vhd"
if ($VMGeneration -eq 2) {
  $VMDiskPath = "$($VMStoragePath)\$($VMName).vhdx"
}
cleanupFile $VMDiskPath

# Prepare VHD... (could also use copy)
Write-Host "Prepare virtual disk..." -NoNewline
try {
  # block size bytes per recommendation https://learn.microsoft.com/en-us/windows-server/virtualization/hyper-v/best-practices-for-running-linux-on-hyper-v
  Convert-VHD -Path "$($ImageCachePath)\$($ImageOS)-$($stamp).vhd" -DestinationPath $VMDiskPath -VHDType Dynamic -BlockSizeBytes 1MB
  Write-Host -ForegroundColor Green " Done."
  if ($VHDSizeBytes) {
    Write-Host "Resize VHD to $([int]($VHDSizeBytes / 1024 / 1024 / 1024)) GB..." -NoNewline
    Resize-VHD -Path $VMDiskPath -SizeBytes $VHDSizeBytes
    Write-Host -ForegroundColor Green " Done."
  }
} catch {
  Write-Warning "Failed to convert and resize, will just copy it ..."
  Copy-Item "$($ImageCachePath)\$($ImageOS)-$($stamp).vhd" -Destination $VMDiskPath
}

# Create new virtual machine and start it
Write-Host "Create VM..." -NoNewline
$vm = new-vm -Name $VMName -MemoryStartupBytes $VMMemoryStartupBytes `
               -Path "$VMMachinePath" `
               -VHDPath "$VMDiskPath" -Generation $VMGeneration `
               -BootDevice VHD -Version $VMVersion | out-null
Set-VMProcessor -VMName $VMName -Count $VMProcessorCount
If ($VMDynamicMemoryEnabled) {
  Set-VMMemory -VMName $VMName -DynamicMemoryEnabled $VMDynamicMemoryEnabled -MaximumBytes $VMMaximumBytes -MinimumBytes $VMMinimumBytes
} else {
  Set-VMMemory -VMName $VMName -DynamicMemoryEnabled $VMDynamicMemoryEnabled
}
# make sure VM has DVD drive needed for provisioning
if ($null -eq (Get-VMDvdDrive -VMName $VMName)) {
  Add-VMDvdDrive -VMName $VMName
}
Set-VMDvdDrive -VMName $VMName -Path "$metaDataIso"

If (($null -ne $virtualSwitchName) -and ($virtualSwitchName -ne "")) {
  Write-Verbose "Connecting VMnet adapter to virtual switch '$virtualSwitchName'..."
} else {
  Write-Verbose "No Virtual network switch given."
  $SwitchList = Get-VMSwitch | Select-Object Name
  If ($SwitchList.Count -eq 1 ) {
    Write-Verbose "Using single Virtual switch found: '$($SwitchList.Name)'"
    $virtualSwitchName = $SwitchList.Name
  } elseif (Get-VMSwitch | Select-Object Name | Select-String "Default Switch") {
    Write-Verbose "Multiple Switches found; using found 'Default Switch'"
    $virtualSwitchName = "Default Switch"
  }
}
If (($null -ne $virtualSwitchName) -and ($virtualSwitchName -ne "")) {
  Get-VMNetworkAdapter -VMName $VMName | Connect-VMNetworkAdapter -SwitchName "$virtualSwitchName"
} else {
  Write-Warning "No Virtual network switch given and could not automatically selected."
  Write-Warning "Please use parameter -virtualSwitchName 'Switch Name'."
  exit 1
}

if (($null -ne $VMStaticMacAddress) -and ($VMStaticMacAddress -ne "")) {
  Write-Verbose "Setting static MAC address '$VMStaticMacAddress' on VMnet adapter..."
  Set-VMNetworkAdapter -VMName $VMName -StaticMacAddress $VMStaticMacAddress
} else {
  Write-Verbose "Using default dynamic MAC address asignment."
}

$VMNetworkAdapter = Get-VMNetworkAdapter -VMName $VMName
$VMNetworkAdapterName = $VMNetworkAdapter.Name
If ((($null -ne $VMVlanID) -and ([int]($VMVlanID) -ne 0)) -or
   ((($null -ne $VMNativeVlanID) -and ([int]($VMNativeVlanID) -ne 0)) -and
    (($null -ne $VMAllowedVlanIDList) -and ($VMAllowedVlanIDList -ne "")))) {
  If (($null -ne $VMNativeVlanID) -and ([int]($VMNativeVlanID) -ne 0) -and
      ($null -ne $VMAllowedVlanIDList) -and ($VMAllowedVlanIDList -ne "")) {
    Write-Host "Setting native Vlan ID $VMNativeVlanID with trunk Vlan IDs '$VMAllowedVlanIDList'"
    Write-Host "on virtual network adapter '$VMNetworkAdapterName'..."
    Set-VMNetworkAdapterVlan -VMName $VMName -VMNetworkAdapterName "$VMNetworkAdapterName" `
                -Trunk  -NativeVlanID $VMNativeVlanID -AllowedVlanIDList $VMAllowedVlanIDList
  } else {
    Write-Host "Setting Vlan ID $VMVlanID on virtual network adapter '$VMNetworkAdapterName'..."
    Set-VMNetworkAdapterVlan -VMName $VMName -VMNetworkAdapterName "$VMNetworkAdapterName" `
                -Access -VlanId $VMVlanID
  }
} else {
  Write-Verbose "Let virtual network adapter '$VMNetworkAdapterName' untagged."
}

if ($VMVMQ) {
    Write-Host "Enable Virtual Machine Queue (100)... " -NoNewline
    Set-VMNetworkAdapter -VMName $VMName -VmqWeight 100
    Write-Host -ForegroundColor Green " Done."
}

if ($VMDhcpGuard) {
    Write-Host "Enable DHCP Guard... " -NoNewline
    Set-VMNetworkAdapter -VMName $VMName -DhcpGuard On
    Write-Host -ForegroundColor Green " Done."
}

if ($VMRouterGuard) {
    Write-Host "Enable Router Guard... " -NoNewline
    Set-VMNetworkAdapter -VMName $VMName -RouterGuard On
    Write-Host -ForegroundColor Green " Done."
}

if ($VMAllowTeaming) {
    Write-Host "Enable Allow Teaming... " -NoNewline
    Set-VMNetworkAdapter -VMName $VMName -AllowTeaming On
    Write-Host -ForegroundColor Green " Done."
}

if ($VMPassthru) {
    Write-Host "Enable Passthru... " -NoNewline
    Set-VMNetworkAdapter -VMName $VMName -Passthru
    Write-Host -ForegroundColor Green " Done."
}

#if (($null -ne $VMMaximumBandwidth) -and ($([int]($VMMaximumBandwidth)) -gt 0)) {
#  if (($null -ne $VMMinimumBandwidthWeight) -and ($([int]($VMMinimumBandwidthWeight)) -gt 0)) {
#    Write-Host "Set maximum bandwith to $([int]($VMMaximumBandwidth)) with minimum bandwidth weigth $([int]($VMMinimumBandwidthWeight))" -NoNewline
#    Set-VMNetworkAdapter -VMName $VMName -MaximumBandwidth $([int]($VMMaximumBandwidth)) `n
#                                         -MinimumBandwidthWeight $([int]($VMMinimumBandwidthWeight))
#  } elseif (($null -ne $VMMinimumBandwidthAbsolute) -and ($([int]($VMMinimumBandwidthAbsolute)) -gt 0) `
#           -and ($([int]($VMMaximumBandwidth)) -gt ($([int]($VMMinimumBandwidthAbsolute))))) {
#    Write-Host "Set maximum bandwith to $([int]($VMMaximumBandwidth)) with absolute minimum bandwidth $([int]($VMMinimumBandwidthAbsolute)) " -NoNewline
#    Set-VMNetworkAdapter -VMName $VMName -MaximumBandwidth $([int]($VMMaximumBandwidth)) `n
#                                         -MinimumBandwidthAbsolute $([int]($VMMinimumBandwidthAbsolute))
#  } else {
#    Write-Warning "Wrong or missing bandwith parameterrs; given values are:"
#    Write-Warning "    MaximumBandwidth:         $([int]($VMMaximumBandwidth))"
#    Write-Warning "    MinimumBandwidthAbsolute: $([int]($VMMinimumBandwidthAbsolute))"
#    Write-Warning "    MinimumBandwidthWeight:   $([int]($VMMinimumBandwidthWeight))"
#  }
#}

if ($VMMacAddressSpoofing) {
  Write-Verbose "Enable MAC address Spoofing on VMnet adapter..."
  Set-VMNetworkAdapter -VMName $VMName -MacAddressSpoofing On
} else {
  Write-Verbose "Using default dynamic MAC address asignment."
}

if ($VMExposeVirtualizationExtensions) {
  Write-Host "Expose Virtualization Extensions to Guest ..."
  Set-VMProcessor -VMName $VMName -ExposeVirtualizationExtensions $true
  Write-Host -ForegroundColor Green " Done."
}

# hyper-v gen2 specific features
if ($VMGeneration -eq 2) {
  Write-Verbose "Setting secureboot for Hyper-V Gen2..."
  # configure secure boot, src: https://www.altaro.com/hyper-v/hyper-v-2016-support-linux-secure-boot/
  Set-VMFirmware -VMName $VMName -EnableSecureBoot On -SecureBootTemplateId ([guid]'272e7447-90a4-4563-a4b9-8e4ab00526ce')

  if ($(Get-VMHost).EnableEnhancedSessionMode -eq $true) {
    # Ubuntu 18.04+ supports enhanced session and so Debian 10/11
    Write-Verbose "Enable enhanced session mode..."
    Set-VM -VMName $VMName -EnhancedSessionTransportType HvSocket
  } else {
    Write-Verbose "Enhanced session mode not enabled because host has not activated support for it."
  }

  # For copy&paste service (hv_fcopy_daemon) between host and guest we need also this
  # guest service interface activation which has sadly language dependent setup:
  # PS> Enable-VMIntegrationService -VMName $VMName -Name "Guest Service Interface"
  # PS> Enable-VMIntegrationService -VMName $VMName -Name "Gastdienstschnittstelle"
  # https://administrator.de/forum/hyper-v-cmdlet-powershell-sprachproblem-318175.html
  Get-VMIntegrationService -VMName $VMName `
            | Where-Object {$_.Name -match 'Gastdienstschnittstelle|Guest Service Interface'} `
            | Enable-VMIntegrationService
}

# disable automatic checkpoints, https://github.com/hashicorp/vagrant/issues/10251#issuecomment-425734374
if ($null -ne (Get-Command Hyper-V\Set-VM).Parameters["AutomaticCheckpointsEnabled"]){
  Hyper-V\Set-VM -VMName $VMName -AutomaticCheckpointsEnabled $false
}

Write-Host -ForegroundColor Green " Done."

# https://social.technet.microsoft.com/Forums/en-US/d285d517-6430-49ba-b953-70ae8f3dce98/guest-asset-tag?forum=winserverhyperv
Write-Host "Set SMBIOS serial number ..."
$vmserial_smbios = $VmMachineId
if ($ImageTypeAzure) {
  # set chassis asset tag to Azure constant as documented in https://github.com/canonical/cloud-init/blob/5e6ecc615318b48e2b14c2fd1f78571522848b4e/cloudinit/sources/helpers/azure.py#L1082
  Write-Host "Set Azure chasis asset tag ..." -NoNewline
  # https://social.technet.microsoft.com/Forums/en-US/d285d517-6430-49ba-b953-70ae8f3dce98/guest-asset-tag?forum=winserverhyperv
  & "$PSScriptRoot\Set-VMAdvancedSettings.ps1" -VM $VMName -ChassisAssetTag '7783-7084-3265-9085-8269-3286-77' -Force -Verbose:$verbose
  Write-Host -ForegroundColor Green " Done."

  # also try to enable NoCloud via SMBIOS  https://cloudinit.readthedocs.io/en/22.4.2/topics/datasources/nocloud.html
  $vmserial_smbios = 'ds=nocloud'
}
Write-Host "SMBIOS SN: $vmserial_smbios"
& "$PSScriptRoot\Set-VMAdvancedSettings.ps1" -VM $VMName -BIOSSerialNumber $vmserial_smbios -ChassisSerialNumber $vmserial_smbios -Force -Verbose:$verbose
Write-Host -ForegroundColor Green " Done."

# redirect com port to pipe for VM serial output, src: https://superuser.com/a/1276263/145585
Set-VMComPort -VMName $VMName -Path \\.\pipe\$VMName-com1 -Number 1
Write-Verbose "Serial connection: \\.\pipe\$VMName-com1"

# enable guest integration services (could be used for Copy-VMFile)
Get-VMIntegrationService -VMName $VMName | Where-Object Name -match 'guest' | Enable-VMIntegrationService

# Clean up temp directory
Remove-Item -Path $tempPath -Recurse -Force

# Make checkpoint when debugging https://stackoverflow.com/a/16297557/1155121
if ($PSBoundParameters.Debug -eq $true) {
  # make VM snapshot before 1st run
  Write-Host "Creating checkpoint..." -NoNewline
  Checkpoint-VM -Name $VMName -SnapshotName Initial
  Write-Host -ForegroundColor Green " Done."
}

Write-Host "Starting VM..." -NoNewline
Start-VM $VMName
Write-Host -ForegroundColor Green " Done."

# TODO check if VM has got an IP ADDR, if address is missing then write error because provisioning won't work without IP, src: https://stackoverflow.com/a/27999072/1155121


if ($ShowSerialConsoleWindow) {
  # start putty or hvc.exe with serial connection to newly created VM
  try {
    Get-Command "putty" | out-null
    start-sleep -seconds 2
    & "PuTTY" -serial "\\.\pipe\$VMName-com1" -sercfg "115200,8,n,1,N"
  }
  catch {
    Write-Verbose "putty not available, will try Windows Terminal + hvc.exe"
    Start-Process "wt.exe" "new-tab cmd /k hvc.exe serial $VMName" -WindowStyle Normal
  }

}

if ($ShowVmConnectWindow) {
  # Open up VMConnect
  Start-Process "vmconnect" "localhost","$VMName" -WindowStyle Normal
}

Write-Host "Done"<|MERGE_RESOLUTION|>--- conflicted
+++ resolved
@@ -1037,11 +1037,7 @@
       Write-Host 'Modify VHD and convert cloud-init to NoCloud ...' -NoNewline
 
       try {
-<<<<<<< HEAD
-        .\Convert-VHDToNoCloud.ps1 "$($ImageCachePath)\$($ImageOS)-$($stamp).vhd"
-=======
         & "$PSScriptRoot\Convert-VHDToNoCloud.ps1" "$($ImageCachePath)\$($ImageOS)-$($stamp).vhd"
->>>>>>> 6ed4125d
       } catch {
         throw "Failed to modify/convert VHD to NoCloud DataSource!"
       }
